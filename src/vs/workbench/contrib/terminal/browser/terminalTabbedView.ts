/*---------------------------------------------------------------------------------------------
 *  Copyright (c) Microsoft Corporation. All rights reserved.
 *  Licensed under the MIT License. See License.txt in the project root for license information.
 *--------------------------------------------------------------------------------------------*/

import { LayoutPriority, Orientation, Sizing, SplitView } from 'vs/base/browser/ui/splitview/splitview';
import { Disposable, dispose, IDisposable } from 'vs/base/common/lifecycle';
import { IConfigurationService } from 'vs/platform/configuration/common/configuration';
import { IInstantiationService } from 'vs/platform/instantiation/common/instantiation';
import { ITerminalService, TerminalConnectionState } from 'vs/workbench/contrib/terminal/browser/terminal';
import { TerminalFindWidget } from 'vs/workbench/contrib/terminal/browser/terminalFindWidget';
import { DEFAULT_TABS_WIDGET_WIDTH, MIDPOINT_WIDGET_WIDTH, MIN_TABS_WIDGET_WIDTH, TerminalTabsWidget } from 'vs/workbench/contrib/terminal/browser/terminalTabsWidget';
import { IThemeService, IColorTheme } from 'vs/platform/theme/common/themeService';
import * as nls from 'vs/nls';
import { isLinux, isMacintosh } from 'vs/base/common/platform';
import * as dom from 'vs/base/browser/dom';
import { BrowserFeatures } from 'vs/base/browser/canIUse';
import { INotificationService } from 'vs/platform/notification/common/notification';
import { DataTransfers } from 'vs/base/browser/dnd';
import { URI } from 'vs/base/common/uri';
import { StandardMouseEvent } from 'vs/base/browser/mouseEvent';
import { createAndFillInContextMenuActions } from 'vs/platform/actions/browser/menuEntryActionViewItem';
import { IAction } from 'vs/base/common/actions';
import { IMenu, IMenuService, MenuId, MenuItemAction } from 'vs/platform/actions/common/actions';
import { IContextKey, IContextKeyService } from 'vs/platform/contextkey/common/contextkey';
import { IContextMenuService } from 'vs/platform/contextview/browser/contextView';
import { KEYBINDING_CONTEXT_TERMINAL_FIND_VISIBLE, TERMINAL_COMMAND_ID } from 'vs/workbench/contrib/terminal/common/terminal';
import { IStorageService, StorageScope, StorageTarget } from 'vs/platform/storage/common/storage';
import { Codicon } from 'vs/base/common/codicons';
import { ToolBar } from 'vs/base/browser/ui/toolbar/toolbar';
<<<<<<< HEAD
import { ICommandService } from 'vs/platform/commands/common/commands';
=======
import { ILogService } from 'vs/platform/log/common/log';
>>>>>>> 1292b973

const $ = dom.$;

const FIND_FOCUS_CLASS = 'find-focused';
const TABS_WIDGET_WIDTH_KEY = 'tabs-widget-width';
const MAX_TABS_WIDGET_WIDTH = 500;

export class TerminalTabbedView extends Disposable {

	private _splitView: SplitView;

	private _terminalContainer: HTMLElement;
	private _terminalTabTree: HTMLElement;
	private _parentElement: HTMLElement;
	private _tabTreeContainer: HTMLElement;

	private _tabsWidget: TerminalTabsWidget;
	private _findWidget: TerminalFindWidget;
	private _sashDisposables: IDisposable[] | undefined;

	private _plusButton: HTMLElement | undefined;

	private _tabTreeIndex: number;
	private _terminalContainerIndex: number;

	private _showTabs: boolean;
	private _findWidgetVisible: IContextKey<boolean>;

	private _height: number | undefined;
	private _width: number | undefined;

	private _cancelContextMenu: boolean = false;
	private _instanceMenu: IMenu;
	private _tabsWidgetMenu: IMenu;

	constructor(
		parentElement: HTMLElement,
		@ITerminalService private readonly _terminalService: ITerminalService,
		@IInstantiationService private readonly _instantiationService: IInstantiationService,
		@INotificationService private readonly _notificationService: INotificationService,
		@IContextMenuService private readonly _contextMenuService: IContextMenuService,
		@IThemeService private readonly _themeService: IThemeService,
		@IConfigurationService configurationService: IConfigurationService,
		@IContextKeyService _contextKeyService: IContextKeyService,
		@IMenuService menuService: IMenuService,
		@IStorageService private readonly _storageService: IStorageService,
<<<<<<< HEAD
		@ICommandService _commandService: ICommandService
=======
		@ILogService private readonly _logService: ILogService
>>>>>>> 1292b973
	) {
		super();

		this._parentElement = parentElement;

		this._tabTreeContainer = $('.tabs-container');
		const tabWidgetContainer = $('.tabs-widget-container');
		this._terminalTabTree = $('.tabs-widget');
		tabWidgetContainer.appendChild(this._terminalTabTree);
		this._tabTreeContainer.appendChild(tabWidgetContainer);

		this._instanceMenu = this._register(menuService.createMenu(MenuId.TerminalContainerContext, _contextKeyService));
		this._tabsWidgetMenu = this._register(menuService.createMenu(MenuId.TerminalTabsWidgetContext, _contextKeyService));

		this._register(this._tabsWidget = this._instantiationService.createInstance(TerminalTabsWidget, this._terminalTabTree));
		this._register(this._findWidget = this._instantiationService.createInstance(TerminalFindWidget, this._terminalService.getFindState()));
		parentElement.appendChild(this._findWidget.getDomNode());

		this._terminalContainer = document.createElement('div');
		this._terminalContainer.classList.add('terminal-outer-container');
		this._terminalContainer.style.display = 'block';

		this._showTabs = this._terminalService.configHelper.config.showTabs;

		this._tabTreeIndex = this._terminalService.configHelper.config.tabsLocation === 'left' ? 0 : 1;
		this._terminalContainerIndex = this._terminalService.configHelper.config.tabsLocation === 'left' ? 1 : 0;

		this._findWidgetVisible = KEYBINDING_CONTEXT_TERMINAL_FIND_VISIBLE.bindTo(_contextKeyService);

		this._terminalService.setContainers(parentElement, this._terminalContainer);

		configurationService.onDidChangeConfiguration(e => {
			if (e.affectsConfiguration('terminal.integrated.showTabs')) {
				this._showTabs = this._terminalService.configHelper.config.showTabs;
				if (this._showTabs) {
					this._addTabTree();
					this._addSashListener();
				} else {
					this._splitView.removeView(this._tabTreeIndex);
					if (this._plusButton) {
						this._tabTreeContainer.removeChild(this._plusButton);
					}
					this._removeSashListener();
				}
			} else if (e.affectsConfiguration('terminal.integrated.tabsLocation')) {
				this._tabTreeIndex = this._terminalService.configHelper.config.tabsLocation === 'left' ? 0 : 1;
				this._terminalContainerIndex = this._terminalService.configHelper.config.tabsLocation === 'left' ? 1 : 0;
				if (this._showTabs) {
					this._splitView.swapViews(0, 1);
					this._splitView.resizeView(this._tabTreeIndex, DEFAULT_TABS_WIDGET_WIDTH);
				}
			}
		});

		this._register(this._themeService.onDidColorThemeChange(theme => this._updateTheme(theme)));
		this._updateTheme();

		this._findWidget.focusTracker.onDidFocus(() => this._terminalContainer!.classList.add(FIND_FOCUS_CLASS));

		this._attachEventListeners(parentElement, this._terminalContainer);

		this._splitView = new SplitView(parentElement, { orientation: Orientation.HORIZONTAL, proportionalLayout: false });

		this._setupSplitView();
	}

	private _getLastWidgetWidth(): number {
		const storedValue = this._storageService.get(TABS_WIDGET_WIDTH_KEY, StorageScope.WORKSPACE);
		if (!storedValue || !parseInt(storedValue)) {
			return DEFAULT_TABS_WIDGET_WIDTH;
		}
		return parseInt(storedValue);
	}

	private _handleOnDidSashChange(): void {
		let widgetWidth = this._splitView.getViewSize(this._tabTreeIndex);
		if (!this._width || widgetWidth <= 0) {
			return;
		}
		widgetWidth = this._updateWidgetWidth(widgetWidth);
		this._refreshHasTextClass();
		this._rerenderTabs();
		this._storageService.store(TABS_WIDGET_WIDTH_KEY, widgetWidth, StorageScope.WORKSPACE, StorageTarget.USER);
	}

	private _updateWidgetWidth(width: number): number {
		if (width < MIDPOINT_WIDGET_WIDTH && width > MIN_TABS_WIDGET_WIDTH) {
			width = MIN_TABS_WIDGET_WIDTH;
			this._splitView.resizeView(this._tabTreeIndex, width);
		} else if (width >= MIDPOINT_WIDGET_WIDTH && width < DEFAULT_TABS_WIDGET_WIDTH) {
			width = DEFAULT_TABS_WIDGET_WIDTH;
			this._splitView.resizeView(this._tabTreeIndex, width);
		}
		return width;
	}

	private _setupSplitView(): void {
		this._register(this._splitView.onDidSashReset(() => this._splitView.resizeView(this._tabTreeIndex, DEFAULT_TABS_WIDGET_WIDTH)));
		this._register(this._splitView.onDidSashChange(() => this._handleOnDidSashChange()));

		if (this._showTabs) {
			this._addTabTree();
		}
		this._splitView.addView({
			element: this._terminalContainer,
			layout: width => this._terminalService.terminalTabs.forEach(tab => tab.layout(width, this._height || 0)),
			minimumSize: 120,
			maximumSize: Number.POSITIVE_INFINITY,
			onDidChange: () => Disposable.None,
			priority: LayoutPriority.High
		}, Sizing.Distribute, this._terminalContainerIndex);

		if (this._showTabs) {
			this._addSashListener();
		}
	}

	private _addTabTree() {
		this._splitView.addView({
			element: this._tabTreeContainer,
			layout: width => this._tabsWidget.layout(this._height ? this._height - 28 : 0, width),
			minimumSize: MIN_TABS_WIDGET_WIDTH,
			maximumSize: MAX_TABS_WIDGET_WIDTH,
			onDidChange: () => Disposable.None,
			priority: LayoutPriority.Low
		}, Sizing.Distribute, this._tabTreeIndex);
		this._createButton();
		this._refreshHasTextClass();
		this._rerenderTabs();
	}

	private _rerenderTabs() {
		for (const instance of this._terminalService.terminalInstances) {
			try {
				this._tabsWidget.rerender(instance);
			} catch (e) {
				this._logService.warn('Exception when rerendering new tab widget', e);
			}
		}
	}

	private _addSashListener() {
		let interval: number;
		this._sashDisposables = [
			this._splitView.sashes[0].onDidStart(e => {
				interval = window.setInterval(() => {
					this._refreshHasTextClass();
					this._rerenderTabs();
				}, 100);
			}),
			this._splitView.sashes[0].onDidEnd(e => {
				window.clearInterval(interval);
				interval = 0;
			})
		];
	}

	private _removeSashListener() {
		if (this._sashDisposables) {
			dispose(this._sashDisposables);
			this._sashDisposables = undefined;
		}
	}

	layout(width: number, height: number): void {
		this._height = height;
		this._width = width;
		this._refreshHasTextClass();
		this._splitView.layout(width);
		if (this._showTabs) {
			this._splitView.resizeView(this._tabTreeIndex, this._getLastWidgetWidth());
		}
	}

	private _refreshHasTextClass() {
		this._tabTreeContainer.classList.toggle('has-text', this._tabTreeContainer.clientWidth >= MIDPOINT_WIDGET_WIDTH);
	}

	private _createButton(): void {
		const toolBar = new ToolBar(this._tabTreeContainer, this._contextMenuService);
		toolBar.setActions([
			this._instantiationService.createInstance(MenuItemAction, { id: TERMINAL_COMMAND_ID.NEW, title: nls.localize('terminal.new', "New Terminal"), icon: Codicon.plus }, undefined, undefined),
			// TODO: Bring back context menu: await this._openTabsContextMenu(e);
			this._instantiationService.createInstance(MenuItemAction, { id: TERMINAL_COMMAND_ID.NEW_WITH_PROFILE, title: nls.localize('terminal.newWithProfile', "New Terminal With Profile"), icon: Codicon.chevronDown }, undefined, undefined)
		]);
	}

	private _updateTheme(theme?: IColorTheme): void {
		if (!theme) {
			theme = this._themeService.getColorTheme();
		}

		this._findWidget?.updateTheme(theme);
	}

	private _attachEventListeners(parentDomElement: HTMLElement, terminalContainer: HTMLElement): void {
		this._register(dom.addDisposableListener(parentDomElement, 'mousedown', async (event: MouseEvent) => {
			if (this._terminalService.terminalInstances.length === 0) {
				return;
			}

			if (event.which === 2 && isLinux) {
				// Drop selection and focus terminal on Linux to enable middle button paste when click
				// occurs on the selection itself.
				const terminal = this._terminalService.getActiveInstance();
				if (terminal) {
					terminal.focus();
				}
			} else if (event.which === 3) {
				const rightClickBehavior = this._terminalService.configHelper.config.rightClickBehavior;
				if (rightClickBehavior === 'copyPaste' || rightClickBehavior === 'paste') {
					const terminal = this._terminalService.getActiveInstance();
					if (!terminal) {
						return;
					}

					// copyPaste: Shift+right click should open context menu
					if (rightClickBehavior === 'copyPaste' && event.shiftKey) {
						this._openContextMenu(event, parentDomElement);
						return;
					}

					if (rightClickBehavior === 'copyPaste' && terminal.hasSelection()) {
						await terminal.copySelection();
						terminal.clearSelection();
					} else {
						if (BrowserFeatures.clipboard.readText) {
							terminal.paste();
						} else {
							this._notificationService.info(`This browser doesn't support the clipboard.readText API needed to trigger a paste, try ${isMacintosh ? '⌘' : 'Ctrl'}+V instead.`);
						}
					}
					// Clear selection after all click event bubbling is finished on Mac to prevent
					// right-click selecting a word which is seemed cannot be disabled. There is a
					// flicker when pasting but this appears to give the best experience if the
					// setting is enabled.
					if (isMacintosh) {
						setTimeout(() => {
							terminal.clearSelection();
						}, 0);
					}
					this._cancelContextMenu = true;
				}
			}
		}));
		this._register(dom.addDisposableListener(this._terminalContainer, 'contextmenu', (event: MouseEvent) => {
			if (!this._cancelContextMenu) {
				this._openContextMenu(event, this._terminalContainer);
			}
			event.preventDefault();
			event.stopImmediatePropagation();
			this._cancelContextMenu = false;
		}));
		this._register(dom.addDisposableListener(this._tabTreeContainer, 'contextmenu', (event: MouseEvent) => {
			if (!this._cancelContextMenu) {
				this._openContextMenu(event, this._tabTreeContainer);
			}
			event.preventDefault();
			event.stopImmediatePropagation();
			this._cancelContextMenu = false;
		}));
		this._register(dom.addDisposableListener(document, 'keydown', (event: KeyboardEvent) => {
			terminalContainer.classList.toggle('alt-active', !!event.altKey);
		}));
		this._register(dom.addDisposableListener(document, 'keyup', (event: KeyboardEvent) => {
			terminalContainer.classList.toggle('alt-active', !!event.altKey);
		}));
		this._register(dom.addDisposableListener(parentDomElement, 'keyup', (event: KeyboardEvent) => {
			if (event.keyCode === 27) {
				// Keep terminal open on escape
				event.stopPropagation();
			}
		}));
		this._register(dom.addDisposableListener(parentDomElement, dom.EventType.DROP, async (e: DragEvent) => {
			if (e.target === this._parentElement || dom.isAncestor(e.target as HTMLElement, parentDomElement)) {
				if (!e.dataTransfer) {
					return;
				}

				// Check if files were dragged from the tree explorer
				let path: string | undefined;
				const resources = e.dataTransfer.getData(DataTransfers.RESOURCES);
				if (resources) {
					path = URI.parse(JSON.parse(resources)[0]).fsPath;
				} else if (e.dataTransfer.files.length > 0 && e.dataTransfer.files[0].path /* Electron only */) {
					// Check if the file was dragged from the filesystem
					path = URI.file(e.dataTransfer.files[0].path).fsPath;
				}

				if (!path) {
					return;
				}

				const terminal = this._terminalService.getActiveInstance();
				if (terminal) {
					const preparedPath = await this._terminalService.preparePathForTerminalAsync(path, terminal.shellLaunchConfig.executable, terminal.title, terminal.shellType);
					terminal.sendText(preparedPath, false);
					terminal.focus();
				}
			}
		}));
	}
	private _openContextMenu(event: MouseEvent, parent: HTMLElement): void {

		const standardEvent = new StandardMouseEvent(event);
		const anchor: { x: number, y: number } = { x: standardEvent.posx, y: standardEvent.posy };
		const actions: IAction[] = [];
		const menu = parent === this._terminalContainer ? this._instanceMenu : this._tabsWidgetMenu;

		const actionsDisposable = createAndFillInContextMenuActions(menu, undefined, actions);

		this._contextMenuService.showContextMenu({
			getAnchor: () => anchor,
			getActions: () => actions,
			getActionsContext: () => this._parentElement,
			onHide: () => actionsDisposable.dispose()
		});
	}

	public focusFindWidget() {
		this._findWidgetVisible.set(true);
		const activeInstance = this._terminalService.getActiveInstance();
		if (activeInstance && activeInstance.hasSelection() && activeInstance.selection!.indexOf('\n') === -1) {
			this._findWidget!.reveal(activeInstance.selection);
		} else {
			this._findWidget!.reveal();
		}
	}

	public hideFindWidget() {
		this._findWidgetVisible.reset();
		this.focus();
		this._findWidget!.hide();
	}

	public showFindWidget() {
		const activeInstance = this._terminalService.getActiveInstance();
		if (activeInstance && activeInstance.hasSelection() && activeInstance.selection!.indexOf('\n') === -1) {
			this._findWidget!.show(activeInstance.selection);
		} else {
			this._findWidget!.show();
		}
	}

	public getFindWidget(): TerminalFindWidget {
		return this._findWidget!;
	}
	public focus() {
		if (this._terminalService.connectionState === TerminalConnectionState.Connecting) {
			// If the terminal is waiting to reconnect to remote terminals, then there is no TerminalInstance yet that can
			// be focused. So wait for connection to finish, then focus.
			const activeElement = document.activeElement;
			this._register(this._terminalService.onDidChangeConnectionState(() => {
				// Only focus the terminal if the activeElement has not changed since focus() was called
				// TODO hack
				if (document.activeElement === activeElement) {
					this._focus();
				}
			}));

			return;
		}
		this._focus();
	}

	private _focus() {
		this._terminalService.getActiveInstance()?.focusWhenReady();
	}
}<|MERGE_RESOLUTION|>--- conflicted
+++ resolved
@@ -28,11 +28,8 @@
 import { IStorageService, StorageScope, StorageTarget } from 'vs/platform/storage/common/storage';
 import { Codicon } from 'vs/base/common/codicons';
 import { ToolBar } from 'vs/base/browser/ui/toolbar/toolbar';
-<<<<<<< HEAD
 import { ICommandService } from 'vs/platform/commands/common/commands';
-=======
 import { ILogService } from 'vs/platform/log/common/log';
->>>>>>> 1292b973
 
 const $ = dom.$;
 
@@ -79,11 +76,8 @@
 		@IContextKeyService _contextKeyService: IContextKeyService,
 		@IMenuService menuService: IMenuService,
 		@IStorageService private readonly _storageService: IStorageService,
-<<<<<<< HEAD
 		@ICommandService _commandService: ICommandService
-=======
 		@ILogService private readonly _logService: ILogService
->>>>>>> 1292b973
 	) {
 		super();
 
